--- conflicted
+++ resolved
@@ -2,10 +2,6 @@
 
 This example creates a simple counter in a client side rendered app with Rust and WASM!
 
-<<<<<<< HEAD
-To run it, just issue the `trunk serve --open` command in the example root. This will build the app, run it, and open a new browser to serve it.
-=======
 To run it, just issue the `trunk serve --open` command in the example root. This will build the app, run it, and open a new browser to serve it.
 
-> If you don't have `trunk` installed, [click here for install instructions.](https://trunkrs.dev/)
->>>>>>> a68d276c
+> If you don't have `trunk` installed, [click here for install instructions.](https://trunkrs.dev/)