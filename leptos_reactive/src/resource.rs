--- conflicted
+++ resolved
@@ -69,6 +69,7 @@
     T: Serializable + 'static,
     Fu: Future<Output = T> + 'static,
 {
+    // can't check this on the server without running the future
     // can't check this on the server without running the future
     let initial_value = None;
 
@@ -633,7 +634,6 @@
 
         let (tx, mut rx) = futures::channel::mpsc::channel(1);
         let value = self.value;
-<<<<<<< HEAD
         create_isomorphic_effect(self.scope, move |_| {
             value.with({
                 let mut tx = tx.clone();
@@ -644,23 +644,9 @@
                     }
                 }
             })
-=======
-        create_isomorphic_effect(self.scope, {
-            let tx = tx.clone();
-            move |_| {
-                value.with({
-                    let mut tx = tx.clone();
-                    move |value| {
-                        if let Some(value) = value.as_ref() {
-                            tx.try_send((id, value.to_json().expect("could not serialize Resource")))
-                                .expect("failed while trying to write to Resource serializer");
-                        }
-                    }
-                })
-            }
->>>>>>> a68d276c
         });
         Box::pin(async move {
+            rx.next().await.expect("failed while trying to resolve Resource serializer")
             rx.next().await.expect("failed while trying to resolve Resource serializer")
         })
     }
